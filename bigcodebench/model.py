--- conflicted
+++ resolved
@@ -1,537 +1,530 @@
-import json
-import os
-from abc import ABC, abstractmethod
-from typing import List
-from warnings import warn
-
-import openai
-
-try:
-    import anthropic
-
-    from bigcodebench.gen.util import anthropic_request
-except ImportError:
-    warn("Anthropic decoder will not work. Fix by `pip install anthropic`")
-
-# mistral.ai
-try:
-    from mistralai.client import MistralClient
-    from mistralai.models.chat_completion import ChatMessage
-except ImportError:
-    warn("MistralAI decoder will not work. Fix by `pip install mistralai`")
-
-try:
-    import google.generativeai as genai
-except ImportError:
-    warn("GoogleGenAI decoder will not work. Fix by `pip install google-generativeai`")
-
-import torch
-from transformers import AutoModelForCausalLM, AutoTokenizer
-
-try:
-    from vllm import LLM, SamplingParams
-except ImportError:
-    warn("VLLM decoder will not work. Fix by `pip install vllm`")
-
-from bigcodebench.gen.util import openai_request
-
-EOS = [
-    "<|endoftext|>",
-    "<|endofmask|>",
-    "</s>",
-    "\nif __name__",
-    "\ndef main(",
-    "\nprint(",
-]
-
-
-def extra_eos_for_direct_completion(dataset) -> List[str]:
-    if dataset.lower() == "bigcodebench":
-        return ["\ndef ", "\nclass ", "\nimport ", "\nfrom ", "\nassert "]
-    raise ValueError(f"Unknown dataset: {dataset}")
-
-
-# some random words which serves as the splitter
-_MAGIC_SPLITTER_ = "-[[]]-this-is-really-our-highest-priority-[[]]-"
-
-
-def make_chat_prompt(prompt: str, tokenizer: AutoTokenizer) -> str:
-    # directly return prompt if it does not have a tokenizer.chat_template
-    if tokenizer.chat_template is None:
-        return prompt
-
-    prompt = f"""\
-Please provide a self-contained Python script that solves the following problem in a markdown code block:
-```
-{prompt.strip()}
-```
-"""
-    response = f"""\
-Below is a Python script with a self-contained function that solves the problem and passes corresponding tests:
-```python
-{_MAGIC_SPLITTER_}
-```
-"""
-    prompt = tokenizer.apply_chat_template(
-        [
-            {"role": "user", "content": prompt},
-            {"role": "assistant", "content": response},
-        ],
-        tokenize=False,
-    ).split(_MAGIC_SPLITTER_)[0]
-    return prompt
-
-
-class DecoderBase(ABC):
-    def __init__(
-        self,
-        name: str,
-        batch_size: int = 1,
-        temperature: float = 0.8,
-        max_new_tokens: int = 1280,
-        dtype: str = "bfloat16",  # default
-        trust_remote_code: bool = False,
-        tokenizer_name: str = None,
-    ) -> None:
-        print("Initializing a decoder model: {} ...".format(name))
-        self.name = name
-        self.batch_size = batch_size
-        self.temperature = temperature
-        self.eos = EOS
-        self.skip_special_tokens = False
-        self.max_new_tokens = max_new_tokens
-        self.dtype = dtype
-        self.trust_remote_code = trust_remote_code
-        self.tokenizer_name = tokenizer_name
-
-    @abstractmethod
-    def codegen(
-        self, prompt: str, do_sample: bool = True, num_samples: int = 200
-    ) -> List[str]:
-        pass
-
-    @abstractmethod
-    def is_direct_completion(self) -> bool:
-        pass
-
-    def __repr__(self) -> str:
-        return self.name
-
-    def __str__(self) -> str:
-        return self.name
-
-
-class VllmDecoder(DecoderBase):
-    def __init__(self, name: str, dataset: str, tp: int, **kwargs) -> None:
-        super().__init__(name, **kwargs)
-
-        kwargs = {
-            "tensor_parallel_size": int(os.getenv("VLLM_N_GPUS", tp)),
-            "dtype": self.dtype,
-            "trust_remote_code": self.trust_remote_code,
-        }
-        if self.tokenizer_name is None:
-            self.tokenizer_name = self.name
-        
-        self.tokenizer = AutoTokenizer.from_pretrained(self.tokenizer_name, legacy=False, **kwargs)
-        if self.tokenizer.chat_template is None:
-            self.eos += extra_eos_for_direct_completion(dataset)
-        self.llm = LLM(model=name, max_model_len=2048, **kwargs)
-        self.llm.set_tokenizer(tokenizer=self.tokenizer)
-
-    def is_direct_completion(self) -> bool:
-        return self.tokenizer.chat_template is None
-
-    def codegen(
-        self, prompt: str, do_sample: bool = True, num_samples: int = 200
-    ) -> List[str]:
-        if do_sample:
-            assert self.temperature > 0, "Temperature must be greater than 0!"
-        batch_size = min(self.batch_size, num_samples)
-
-        vllm_outputs = self.llm.generate(
-            [prompt] * batch_size,
-            SamplingParams(
-                temperature=self.temperature,
-                max_tokens=self.max_new_tokens,
-                top_p=0.95 if do_sample else 1.0,
-                stop=self.eos,
-            ),
-            use_tqdm=False,
-        )
-
-        gen_strs = [x.outputs[0].text.replace("\t", "    ") for x in vllm_outputs]
-        return gen_strs
-
-
-class GeneralVllmDecoder(VllmDecoder):
-    def __init__(self, name: str, **kwargs) -> None:
-        super().__init__(name, **kwargs)
-        self.eos += ["\n```\n"]
-        print(f"EOS strings: {self.eos}")
-
-    def codegen(
-        self, prompt: str, do_sample: bool = True, num_samples: int = 200
-    ) -> List[str]:
-        prompt = make_chat_prompt(prompt, self.tokenizer)
-        return VllmDecoder.codegen(self, prompt, do_sample, num_samples)
-
-
-class HfTorchDecoder(DecoderBase):
-    def __init__(self, name: str, dataset: str, **kwargs):
-        super().__init__(name=name, **kwargs)
-        self.device = torch.device("cuda" if torch.cuda.is_available() else "cpu")
-
-        kwargs = {}
-        kwargs["device_map"] = "auto"
-        kwargs["trust_remote_code"] = self.trust_remote_code
-        # string to torch dtype
-        kwargs["torch_dtype"] = getattr(torch, self.dtype)
-        self.skip_special_tokens = True
-
-        print(f"{kwargs = }", self.tokenizer_name)
-<<<<<<< HEAD
-        if self.tokenizer_name is None:
-            self.tokenizer_name = self.name
-        
-        self.tokenizer = AutoTokenizer.from_pretrained(self.tokenizer_name, legacy=False, **kwargs)
-=======
-
-        if self.tokenizer_name is None:
-            self.tokenizer_name = self.name
-
-        self.tokenizer = AutoTokenizer.from_pretrained(name, legacy=False, **kwargs)
->>>>>>> 4b7e3af3
-        if self.tokenizer.chat_template is None:
-            self.eos += extra_eos_for_direct_completion(dataset)
-
-        self.model = AutoModelForCausalLM.from_pretrained(name, **kwargs)
-        self.model = self.model.to(self.device)
-
-    def is_direct_completion(self) -> bool:
-        return self.tokenizer.chat_template is None
-
-    @torch.inference_mode()
-    def codegen(
-        self, prompt: str, do_sample: bool = True, num_samples: int = 200
-    ) -> List[str]:
-        if self.temperature == 0:
-            assert not do_sample
-            assert num_samples == 1
-
-        input_tokens = self.tokenizer.encode(prompt, return_tensors="pt").to(
-            self.device
-        )
-        kwargs = {}
-        if do_sample:
-            kwargs["top_p"] = 0.95
-            kwargs["temperature"] = self.temperature
-
-        outputs = self.model.generate(
-            input_tokens,
-            max_new_tokens=self.max_new_tokens,
-            do_sample=do_sample,
-            num_return_sequences=min(self.batch_size, num_samples),
-            pad_token_id=self.tokenizer.eos_token_id,
-            **kwargs,
-        )
-
-        gen_strs = self.tokenizer.batch_decode(
-            outputs[:, input_tokens.size(-1) :],
-            skip_special_tokens=self.skip_special_tokens,
-        )
-        outputs = []
-        # removes eos tokens.
-        for output in gen_strs:
-            min_index = 10000
-            for eos in self.eos:
-                if eos in output:
-                    min_index = min(min_index, output.index(eos))
-            outputs.append(output[:min_index].replace("\t", "    "))
-        return outputs
-
-
-class GenenralHfTorchDecoder(HfTorchDecoder):
-    def __init__(self, name: str, **kwargs):
-        super().__init__(name=name, **kwargs)
-        self.eos += ["\n```\n"]
-        print(f"EOS strings: {self.eos}")
-        self.tokenizer = AutoTokenizer.from_pretrained(self.tokenizer_name if self.tokenizer_name else self.name, **kwargs)
-
-    def codegen(
-        self, prompt: str, do_sample: bool = True, num_samples: int = 200
-    ) -> List[str]:
-        prompt = make_chat_prompt(prompt, self.tokenizer)
-        return HfTorchDecoder.codegen(self, prompt, do_sample, num_samples)
-
-
-class OpenAIChatDecoder(DecoderBase):
-    def __init__(self, name: str, base_url=None, **kwargs) -> None:
-        super().__init__(name, **kwargs)
-        self.client = openai.OpenAI(base_url=base_url)
-
-    def codegen(
-        self, prompt: str, do_sample: bool = True, num_samples: int = 200
-    ) -> List[str]:
-        if do_sample:
-            assert self.temperature > 0, "Temperature must be positive for sampling"
-        batch_size = min(self.batch_size, num_samples)
-
-        # construct prompt
-        fmt = "json_object" if self.name == "gpt-4-1106-preview" else "text"
-        if fmt == "json_object":
-            message = r'Please complete the following code snippet by generating JSON like {"code": ""}'
-        else:
-            message = r"Please generate self-contained code to complete the following problem:"
-
-        message += f"\n```python\n{prompt.strip()}\n```"
-
-        ret = openai_request.make_auto_request(
-            self.client,
-            message=message,
-            model=self.name,
-            max_tokens=self.max_new_tokens,
-            temperature=self.temperature,
-            n=batch_size,
-            response_format={"type": fmt},
-        )
-
-        outputs = []
-        for item in ret.choices:
-            content = item.message.content
-            # if json serializable
-            if fmt == "json_object":
-                try:
-                    json_data = json.loads(content)
-                    if json_data.get("code", None) is not None:
-                        outputs.append(prompt + "\n" + json_data["code"])
-                        continue
-
-                    print(f"'code' field not found in: {json_data}")
-                except Exception as e:
-                    print(e)
-            outputs.append(content)
-
-        return outputs
-
-    def is_direct_completion(self) -> bool:
-        return False
-
-
-class MistralChatDecoder(DecoderBase):
-    def __init__(self, name: str, **kwargs) -> None:
-        super().__init__(name, **kwargs)
-        self.client = MistralClient(api_key=os.getenv("MISTRAL_API_KEY"))
-
-    def codegen(
-        self, prompt: str, do_sample: bool = True, num_samples: int = 200
-    ) -> List[str]:
-        kwargs = {}
-        if do_sample:
-            assert self.temperature > 0, "Temperature must be positive for sampling"
-            kwargs["top_p"] = 0.95
-            kwargs["temperature"] = self.temperature
-        else:
-            self.temperature = 0
-
-        batch_size = min(self.batch_size, num_samples)
-
-        outputs = []
-        for _ in range(batch_size):
-            ret = self.client.chat(
-                model=self.name,
-                messages=[
-                    ChatMessage(
-                        role="user",
-                        content="Please generate self-contained code to solve the following problem in a Python markdown block:"
-                        + f"\n```python\n{prompt.strip()}\n```",
-                    )
-                ],
-                max_tokens=self.max_new_tokens,
-                **kwargs,
-            )
-
-            outputs.append(ret.choices[0].message.content)
-
-        return outputs
-
-    def is_direct_completion(self) -> bool:
-        return False
-
-
-class AnthropicDecoder(DecoderBase, ABC):
-    def __init__(self, name: str, **kwargs) -> None:
-        super().__init__(name, **kwargs)
-        self.client = anthropic.Anthropic(api_key=os.getenv("ANTHROPIC_KEY"))
-
-    def is_direct_completion(self) -> bool:
-        return False
-
-
-class AnthropicMessageDecoder(AnthropicDecoder):
-    def codegen(
-        self, prompt: str, do_sample: bool = True, num_samples: int = 200
-    ) -> List[str]:
-        kwargs = {}
-        if do_sample:
-            assert self.temperature > 0, "Temperature must be positive for sampling"
-            kwargs["top_p"] = 0.95
-            kwargs["temperature"] = self.temperature
-        else:
-            self.temperature = 0
-
-        batch_size = min(self.batch_size, num_samples)
-        if not do_sample:
-            assert batch_size == 1, "Sampling only supports batch size of 1"
-
-        outputs = []
-        for _ in range(batch_size):
-            message = anthropic_request.make_auto_request(
-                client=self.client,
-                model=self.name,
-                messages=[
-                    {
-                        "role": "user",
-                        "content": "Please generate self-contained code to complete the following problem wrapped in a Python markdown block:"
-                        + f"\n```python\n{prompt.strip()}\n```\n",
-                    }
-                ],
-                max_tokens=self.max_new_tokens,
-                stop_sequences=["\n```\n", "\nif "],
-                **kwargs,
-            )
-            outputs.append(message.content[0].text)
-
-        return outputs
-
-
-class GoogleGenAIDecoder(DecoderBase, ABC):
-    def __init__(self, name: str, **kwargs) -> None:
-        super().__init__(name, **kwargs)
-        genai.configure(api_key=os.environ['GOOGLE_API_KEY'])
-
-    def is_direct_completion(self) -> bool:
-        return False
-    
-
-class GeminiDecoder(GoogleGenAIDecoder):
-    def codegen(
-        self, prompt: str, do_sample: bool = True, num_samples: int = 200
-    ) -> List[str]:
-        kwargs = {}
-        if do_sample:
-            assert self.temperature > 0, "Temperature must be positive for sampling"
-            kwargs["top_p"] = 0.95
-            kwargs["temperature"] = self.temperature
-        else:
-            self.temperature = 0
-
-        batch_size = min(self.batch_size, num_samples)
-        if not do_sample:
-            assert batch_size == 1, "Sampling only supports batch size of 1"
-
-        genai_config = genai.GenerationConfig(
-            max_output_tokens=self.max_new_tokens,
-            **kwargs,
-        )
-
-        safety_settings = [
-            {
-                "category": "HARM_CATEGORY_DANGEROUS",
-                "threshold": "BLOCK_NONE",
-            },
-            {
-                "category": "HARM_CATEGORY_HARASSMENT",
-                "threshold": "BLOCK_NONE",
-            },
-            {
-                "category": "HARM_CATEGORY_HATE_SPEECH",
-                "threshold": "BLOCK_NONE",
-            },
-            {
-                "category": "HARM_CATEGORY_SEXUALLY_EXPLICIT",
-                "threshold": "BLOCK_NONE",
-            },
-            {
-                "category": "HARM_CATEGORY_DANGEROUS_CONTENT",
-                "threshold": "BLOCK_NONE",
-            },
-        ]
-        
-        model = genai.GenerativeModel(model_name=self.name, generation_config=genai_config, safety_settings=safety_settings)
-        
-        outputs = []
-        for _ in range(batch_size):
-            response = model.generate_content(
-                "Please generate self-contained code to complete the following problem wrapped in a Python markdown block:"
-                + f"\n```python\n{prompt.strip()}\n```",
-                generation_config=genai_config
-            )
-            try:
-                output = response.candidates[0].content.parts[0].text
-                outputs.append(output)
-            except Exception as e:
-                if "list index out of range" in str(e):
-                    # append dummy response
-                    outputs.append("NO_RESPONSE")
-                else:
-                    raise e
-
-        return outputs
-
-
-def make_model(
-    model: str,
-    backend: str,
-    dataset: str = "bigcodebench",
-    batch_size: int = 1,
-    temperature: float = 0.0,
-    tp=1,
-    base_url=None,
-    trust_remote_code=False,
-    tokenizer_name=None,
-):
-    if backend == "vllm":
-        return GeneralVllmDecoder(
-            name=model,
-            batch_size=batch_size,
-            temperature=temperature,
-            dataset=dataset,
-            tp=tp,
-            trust_remote_code=trust_remote_code,
-            tokenizer_name=tokenizer_name,
-        )
-    elif backend == "hf":
-        return GenenralHfTorchDecoder(
-            name=model,
-            batch_size=batch_size,
-            temperature=temperature,
-            dataset=dataset,
-            trust_remote_code=trust_remote_code,
-            tokenizer_name=tokenizer_name,
-        )
-    elif backend == "openai":
-        return OpenAIChatDecoder(
-            name=model,
-            batch_size=batch_size,
-            temperature=temperature,
-            base_url=base_url,
-        )
-    elif backend == "mistral":
-        return MistralChatDecoder(
-            name=model,
-            batch_size=batch_size,
-            temperature=temperature,
-        )
-    elif backend == "anthropic":
-        return AnthropicMessageDecoder(
-            name=model,
-            batch_size=batch_size,
-            temperature=temperature,
-        )
-    elif backend == "google":
-        return GeminiDecoder(
-            name=model,
-            batch_size=batch_size,
-            temperature=temperature,
+import json
+import os
+from abc import ABC, abstractmethod
+from typing import List
+from warnings import warn
+
+import openai
+
+try:
+    import anthropic
+
+    from bigcodebench.gen.util import anthropic_request
+except ImportError:
+    warn("Anthropic decoder will not work. Fix by `pip install anthropic`")
+
+# mistral.ai
+try:
+    from mistralai.client import MistralClient
+    from mistralai.models.chat_completion import ChatMessage
+except ImportError:
+    warn("MistralAI decoder will not work. Fix by `pip install mistralai`")
+
+try:
+    import google.generativeai as genai
+except ImportError:
+    warn("GoogleGenAI decoder will not work. Fix by `pip install google-generativeai`")
+
+import torch
+from transformers import AutoModelForCausalLM, AutoTokenizer
+
+try:
+    from vllm import LLM, SamplingParams
+except ImportError:
+    warn("VLLM decoder will not work. Fix by `pip install vllm`")
+
+from bigcodebench.gen.util import openai_request
+
+EOS = [
+    "<|endoftext|>",
+    "<|endofmask|>",
+    "</s>",
+    "\nif __name__",
+    "\ndef main(",
+    "\nprint(",
+]
+
+
+def extra_eos_for_direct_completion(dataset) -> List[str]:
+    if dataset.lower() == "bigcodebench":
+        return ["\ndef ", "\nclass ", "\nimport ", "\nfrom ", "\nassert "]
+    raise ValueError(f"Unknown dataset: {dataset}")
+
+
+# some random words which serves as the splitter
+_MAGIC_SPLITTER_ = "-[[]]-this-is-really-our-highest-priority-[[]]-"
+
+
+def make_chat_prompt(prompt: str, tokenizer: AutoTokenizer) -> str:
+    # directly return prompt if it does not have a tokenizer.chat_template
+    if tokenizer.chat_template is None:
+        return prompt
+
+    prompt = f"""\
+Please provide a self-contained Python script that solves the following problem in a markdown code block:
+```
+{prompt.strip()}
+```
+"""
+    response = f"""\
+Below is a Python script with a self-contained function that solves the problem and passes corresponding tests:
+```python
+{_MAGIC_SPLITTER_}
+```
+"""
+    prompt = tokenizer.apply_chat_template(
+        [
+            {"role": "user", "content": prompt},
+            {"role": "assistant", "content": response},
+        ],
+        tokenize=False,
+    ).split(_MAGIC_SPLITTER_)[0]
+    return prompt
+
+
+class DecoderBase(ABC):
+    def __init__(
+        self,
+        name: str,
+        batch_size: int = 1,
+        temperature: float = 0.8,
+        max_new_tokens: int = 1280,
+        dtype: str = "bfloat16",  # default
+        trust_remote_code: bool = False,
+        tokenizer_name: str = None,
+    ) -> None:
+        print("Initializing a decoder model: {} ...".format(name))
+        self.name = name
+        self.batch_size = batch_size
+        self.temperature = temperature
+        self.eos = EOS
+        self.skip_special_tokens = False
+        self.max_new_tokens = max_new_tokens
+        self.dtype = dtype
+        self.trust_remote_code = trust_remote_code
+        self.tokenizer_name = tokenizer_name
+
+    @abstractmethod
+    def codegen(
+        self, prompt: str, do_sample: bool = True, num_samples: int = 200
+    ) -> List[str]:
+        pass
+
+    @abstractmethod
+    def is_direct_completion(self) -> bool:
+        pass
+
+    def __repr__(self) -> str:
+        return self.name
+
+    def __str__(self) -> str:
+        return self.name
+
+
+class VllmDecoder(DecoderBase):
+    def __init__(self, name: str, dataset: str, tp: int, **kwargs) -> None:
+        super().__init__(name, **kwargs)
+
+        kwargs = {
+            "tensor_parallel_size": int(os.getenv("VLLM_N_GPUS", tp)),
+            "dtype": self.dtype,
+            "trust_remote_code": self.trust_remote_code,
+        }
+        if self.tokenizer_name is None:
+            self.tokenizer_name = self.name
+        
+        self.tokenizer = AutoTokenizer.from_pretrained(self.tokenizer_name, legacy=False, **kwargs)
+        if self.tokenizer.chat_template is None:
+            self.eos += extra_eos_for_direct_completion(dataset)
+        self.llm = LLM(model=name, max_model_len=2048, **kwargs)
+        self.llm.set_tokenizer(tokenizer=self.tokenizer)
+
+    def is_direct_completion(self) -> bool:
+        return self.tokenizer.chat_template is None
+
+    def codegen(
+        self, prompt: str, do_sample: bool = True, num_samples: int = 200
+    ) -> List[str]:
+        if do_sample:
+            assert self.temperature > 0, "Temperature must be greater than 0!"
+        batch_size = min(self.batch_size, num_samples)
+
+        vllm_outputs = self.llm.generate(
+            [prompt] * batch_size,
+            SamplingParams(
+                temperature=self.temperature,
+                max_tokens=self.max_new_tokens,
+                top_p=0.95 if do_sample else 1.0,
+                stop=self.eos,
+            ),
+            use_tqdm=False,
+        )
+
+        gen_strs = [x.outputs[0].text.replace("\t", "    ") for x in vllm_outputs]
+        return gen_strs
+
+
+class GeneralVllmDecoder(VllmDecoder):
+    def __init__(self, name: str, **kwargs) -> None:
+        super().__init__(name, **kwargs)
+        self.eos += ["\n```\n"]
+        print(f"EOS strings: {self.eos}")
+
+    def codegen(
+        self, prompt: str, do_sample: bool = True, num_samples: int = 200
+    ) -> List[str]:
+        prompt = make_chat_prompt(prompt, self.tokenizer)
+        return VllmDecoder.codegen(self, prompt, do_sample, num_samples)
+
+
+class HfTorchDecoder(DecoderBase):
+    def __init__(self, name: str, dataset: str, **kwargs):
+        super().__init__(name=name, **kwargs)
+        self.device = torch.device("cuda" if torch.cuda.is_available() else "cpu")
+
+        kwargs = {}
+        kwargs["device_map"] = "auto"
+        kwargs["trust_remote_code"] = self.trust_remote_code
+        # string to torch dtype
+        kwargs["torch_dtype"] = getattr(torch, self.dtype)
+        self.skip_special_tokens = True
+
+        print(f"{kwargs = }", self.tokenizer_name)
+        if self.tokenizer_name is None:
+            self.tokenizer_name = self.name
+        
+        self.tokenizer = AutoTokenizer.from_pretrained(self.tokenizer_name, legacy=False, **kwargs)
+        
+        if self.tokenizer.chat_template is None:
+            self.eos += extra_eos_for_direct_completion(dataset)
+
+        self.model = AutoModelForCausalLM.from_pretrained(name, **kwargs)
+        self.model = self.model.to(self.device)
+
+    def is_direct_completion(self) -> bool:
+        return self.tokenizer.chat_template is None
+
+    @torch.inference_mode()
+    def codegen(
+        self, prompt: str, do_sample: bool = True, num_samples: int = 200
+    ) -> List[str]:
+        if self.temperature == 0:
+            assert not do_sample
+            assert num_samples == 1
+
+        input_tokens = self.tokenizer.encode(prompt, return_tensors="pt").to(
+            self.device
+        )
+        kwargs = {}
+        if do_sample:
+            kwargs["top_p"] = 0.95
+            kwargs["temperature"] = self.temperature
+
+        outputs = self.model.generate(
+            input_tokens,
+            max_new_tokens=self.max_new_tokens,
+            do_sample=do_sample,
+            num_return_sequences=min(self.batch_size, num_samples),
+            pad_token_id=self.tokenizer.eos_token_id,
+            **kwargs,
+        )
+
+        gen_strs = self.tokenizer.batch_decode(
+            outputs[:, input_tokens.size(-1) :],
+            skip_special_tokens=self.skip_special_tokens,
+        )
+        outputs = []
+        # removes eos tokens.
+        for output in gen_strs:
+            min_index = 10000
+            for eos in self.eos:
+                if eos in output:
+                    min_index = min(min_index, output.index(eos))
+            outputs.append(output[:min_index].replace("\t", "    "))
+        return outputs
+
+
+class GenenralHfTorchDecoder(HfTorchDecoder):
+    def __init__(self, name: str, **kwargs):
+        super().__init__(name=name, **kwargs)
+        self.eos += ["\n```\n"]
+        print(f"EOS strings: {self.eos}")
+        self.tokenizer = AutoTokenizer.from_pretrained(self.tokenizer_name if self.tokenizer_name else self.name, **kwargs)
+
+    def codegen(
+        self, prompt: str, do_sample: bool = True, num_samples: int = 200
+    ) -> List[str]:
+        prompt = make_chat_prompt(prompt, self.tokenizer)
+        return HfTorchDecoder.codegen(self, prompt, do_sample, num_samples)
+
+
+class OpenAIChatDecoder(DecoderBase):
+    def __init__(self, name: str, base_url=None, **kwargs) -> None:
+        super().__init__(name, **kwargs)
+        self.client = openai.OpenAI(base_url=base_url)
+
+    def codegen(
+        self, prompt: str, do_sample: bool = True, num_samples: int = 200
+    ) -> List[str]:
+        if do_sample:
+            assert self.temperature > 0, "Temperature must be positive for sampling"
+        batch_size = min(self.batch_size, num_samples)
+
+        # construct prompt
+        fmt = "json_object" if self.name == "gpt-4-1106-preview" else "text"
+        if fmt == "json_object":
+            message = r'Please complete the following code snippet by generating JSON like {"code": ""}'
+        else:
+            message = r"Please generate self-contained code to complete the following problem:"
+
+        message += f"\n```python\n{prompt.strip()}\n```"
+
+        ret = openai_request.make_auto_request(
+            self.client,
+            message=message,
+            model=self.name,
+            max_tokens=self.max_new_tokens,
+            temperature=self.temperature,
+            n=batch_size,
+            response_format={"type": fmt},
+        )
+
+        outputs = []
+        for item in ret.choices:
+            content = item.message.content
+            # if json serializable
+            if fmt == "json_object":
+                try:
+                    json_data = json.loads(content)
+                    if json_data.get("code", None) is not None:
+                        outputs.append(prompt + "\n" + json_data["code"])
+                        continue
+
+                    print(f"'code' field not found in: {json_data}")
+                except Exception as e:
+                    print(e)
+            outputs.append(content)
+
+        return outputs
+
+    def is_direct_completion(self) -> bool:
+        return False
+
+
+class MistralChatDecoder(DecoderBase):
+    def __init__(self, name: str, **kwargs) -> None:
+        super().__init__(name, **kwargs)
+        self.client = MistralClient(api_key=os.getenv("MISTRAL_API_KEY"))
+
+    def codegen(
+        self, prompt: str, do_sample: bool = True, num_samples: int = 200
+    ) -> List[str]:
+        kwargs = {}
+        if do_sample:
+            assert self.temperature > 0, "Temperature must be positive for sampling"
+            kwargs["top_p"] = 0.95
+            kwargs["temperature"] = self.temperature
+        else:
+            self.temperature = 0
+
+        batch_size = min(self.batch_size, num_samples)
+
+        outputs = []
+        for _ in range(batch_size):
+            ret = self.client.chat(
+                model=self.name,
+                messages=[
+                    ChatMessage(
+                        role="user",
+                        content="Please generate self-contained code to solve the following problem in a Python markdown block:"
+                        + f"\n```python\n{prompt.strip()}\n```",
+                    )
+                ],
+                max_tokens=self.max_new_tokens,
+                **kwargs,
+            )
+
+            outputs.append(ret.choices[0].message.content)
+
+        return outputs
+
+    def is_direct_completion(self) -> bool:
+        return False
+
+
+class AnthropicDecoder(DecoderBase, ABC):
+    def __init__(self, name: str, **kwargs) -> None:
+        super().__init__(name, **kwargs)
+        self.client = anthropic.Anthropic(api_key=os.getenv("ANTHROPIC_KEY"))
+
+    def is_direct_completion(self) -> bool:
+        return False
+
+
+class AnthropicMessageDecoder(AnthropicDecoder):
+    def codegen(
+        self, prompt: str, do_sample: bool = True, num_samples: int = 200
+    ) -> List[str]:
+        kwargs = {}
+        if do_sample:
+            assert self.temperature > 0, "Temperature must be positive for sampling"
+            kwargs["top_p"] = 0.95
+            kwargs["temperature"] = self.temperature
+        else:
+            self.temperature = 0
+
+        batch_size = min(self.batch_size, num_samples)
+        if not do_sample:
+            assert batch_size == 1, "Sampling only supports batch size of 1"
+
+        outputs = []
+        for _ in range(batch_size):
+            message = anthropic_request.make_auto_request(
+                client=self.client,
+                model=self.name,
+                messages=[
+                    {
+                        "role": "user",
+                        "content": "Please generate self-contained code to complete the following problem wrapped in a Python markdown block:"
+                        + f"\n```python\n{prompt.strip()}\n```\n",
+                    }
+                ],
+                max_tokens=self.max_new_tokens,
+                stop_sequences=["\n```\n", "\nif "],
+                **kwargs,
+            )
+            outputs.append(message.content[0].text)
+
+        return outputs
+
+
+class GoogleGenAIDecoder(DecoderBase, ABC):
+    def __init__(self, name: str, **kwargs) -> None:
+        super().__init__(name, **kwargs)
+        genai.configure(api_key=os.environ['GOOGLE_API_KEY'])
+
+    def is_direct_completion(self) -> bool:
+        return False
+    
+
+class GeminiDecoder(GoogleGenAIDecoder):
+    def codegen(
+        self, prompt: str, do_sample: bool = True, num_samples: int = 200
+    ) -> List[str]:
+        kwargs = {}
+        if do_sample:
+            assert self.temperature > 0, "Temperature must be positive for sampling"
+            kwargs["top_p"] = 0.95
+            kwargs["temperature"] = self.temperature
+        else:
+            self.temperature = 0
+
+        batch_size = min(self.batch_size, num_samples)
+        if not do_sample:
+            assert batch_size == 1, "Sampling only supports batch size of 1"
+
+        genai_config = genai.GenerationConfig(
+            max_output_tokens=self.max_new_tokens,
+            **kwargs,
+        )
+
+        safety_settings = [
+            {
+                "category": "HARM_CATEGORY_DANGEROUS",
+                "threshold": "BLOCK_NONE",
+            },
+            {
+                "category": "HARM_CATEGORY_HARASSMENT",
+                "threshold": "BLOCK_NONE",
+            },
+            {
+                "category": "HARM_CATEGORY_HATE_SPEECH",
+                "threshold": "BLOCK_NONE",
+            },
+            {
+                "category": "HARM_CATEGORY_SEXUALLY_EXPLICIT",
+                "threshold": "BLOCK_NONE",
+            },
+            {
+                "category": "HARM_CATEGORY_DANGEROUS_CONTENT",
+                "threshold": "BLOCK_NONE",
+            },
+        ]
+        
+        model = genai.GenerativeModel(model_name=self.name, generation_config=genai_config, safety_settings=safety_settings)
+        
+        outputs = []
+        for _ in range(batch_size):
+            response = model.generate_content(
+                "Please generate self-contained code to complete the following problem wrapped in a Python markdown block:"
+                + f"\n```python\n{prompt.strip()}\n```",
+                generation_config=genai_config
+            )
+            try:
+                output = response.candidates[0].content.parts[0].text
+                outputs.append(output)
+            except Exception as e:
+                if "list index out of range" in str(e):
+                    # append dummy response
+                    outputs.append("NO_RESPONSE")
+                else:
+                    raise e
+
+        return outputs
+
+
+def make_model(
+    model: str,
+    backend: str,
+    dataset: str = "bigcodebench",
+    batch_size: int = 1,
+    temperature: float = 0.0,
+    tp=1,
+    base_url=None,
+    trust_remote_code=False,
+    tokenizer_name=None,
+):
+    if backend == "vllm":
+        return GeneralVllmDecoder(
+            name=model,
+            batch_size=batch_size,
+            temperature=temperature,
+            dataset=dataset,
+            tp=tp,
+            trust_remote_code=trust_remote_code,
+            tokenizer_name=tokenizer_name,
+        )
+    elif backend == "hf":
+        return GenenralHfTorchDecoder(
+            name=model,
+            batch_size=batch_size,
+            temperature=temperature,
+            dataset=dataset,
+            trust_remote_code=trust_remote_code,
+            tokenizer_name=tokenizer_name,
+        )
+    elif backend == "openai":
+        return OpenAIChatDecoder(
+            name=model,
+            batch_size=batch_size,
+            temperature=temperature,
+            base_url=base_url,
+        )
+    elif backend == "mistral":
+        return MistralChatDecoder(
+            name=model,
+            batch_size=batch_size,
+            temperature=temperature,
+        )
+    elif backend == "anthropic":
+        return AnthropicMessageDecoder(
+            name=model,
+            batch_size=batch_size,
+            temperature=temperature,
+        )
+    elif backend == "google":
+        return GeminiDecoder(
+            name=model,
+            batch_size=batch_size,
+            temperature=temperature,
         )